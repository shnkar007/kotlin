--- conflicted
+++ resolved
@@ -41,99 +41,6 @@
                 element.getContainingFile(), block, settings);
     }
 
-<<<<<<< HEAD
-    private static SpacingBuilder createSpacingBuilder(CodeStyleSettings settings) {
-        JetCodeStyleSettings jetSettings = settings.getCustomSettings(JetCodeStyleSettings.class);
-        CommonCodeStyleSettings jetCommonSettings = settings.getCommonSettings(JetLanguage.INSTANCE);
-
-        return new SpacingBuilder(settings)
-                // ============ Line breaks ==============
-                .after(NAMESPACE_HEADER).blankLines(1)
-
-                .between(IMPORT_DIRECTIVE, IMPORT_DIRECTIVE).lineBreakInCode()
-                .after(IMPORT_LIST).blankLines(1)
-
-                .before(DOC_COMMENT).lineBreakInCode()
-                .before(FUN).lineBreakInCode()
-                .before(PROPERTY).lineBreakInCode()
-                .between(FUN, FUN).blankLines(1)
-                .between(FUN, PROPERTY).blankLines(1)
-
-                .afterInside(LBRACE, BLOCK).lineBreakInCode()
-                .beforeInside(RBRACE, CLASS_BODY).lineBreakInCode()
-                .beforeInside(RBRACE, BLOCK).lineBreakInCode()
-
-                // =============== Spacing ================
-                .before(COMMA).spaceIf(jetCommonSettings.SPACE_BEFORE_COMMA)
-                .after(COMMA).spaceIf(jetCommonSettings.SPACE_AFTER_COMMA)
-
-                .around(TokenSet.create(EQ, MULTEQ, DIVEQ, PLUSEQ, MINUSEQ, PERCEQ)).spaceIf(jetCommonSettings.SPACE_AROUND_ASSIGNMENT_OPERATORS)
-                .around(TokenSet.create(ANDAND, OROR)).spaceIf(jetCommonSettings.SPACE_AROUND_LOGICAL_OPERATORS)
-                .around(TokenSet.create(EQEQ, EXCLEQ, EQEQEQ, EXCLEQEQEQ)).spaceIf(jetCommonSettings.SPACE_AROUND_EQUALITY_OPERATORS)
-                .aroundInside(TokenSet.create(LT, GT, LTEQ, GTEQ), BINARY_EXPRESSION).spaceIf(jetCommonSettings.SPACE_AROUND_RELATIONAL_OPERATORS)
-                .aroundInside(TokenSet.create(PLUS, MINUS), BINARY_EXPRESSION).spaceIf(jetCommonSettings.SPACE_AROUND_ADDITIVE_OPERATORS)
-                .aroundInside(TokenSet.create(MUL, DIV, PERC), BINARY_EXPRESSION).spaceIf(
-                        jetCommonSettings.SPACE_AROUND_MULTIPLICATIVE_OPERATORS)
-                .around(TokenSet.create(PLUSPLUS, MINUSMINUS, EXCLEXCL, MINUS, PLUS, EXCL)).spaceIf(
-                        jetCommonSettings.SPACE_AROUND_UNARY_OPERATOR)
-                .around(RANGE).spaceIf(jetSettings.SPACE_AROUND_RANGE)
-
-                .beforeInside(BLOCK, FUN).spaceIf(jetCommonSettings.SPACE_BEFORE_METHOD_LBRACE)
-
-                .afterInside(LPAR, VALUE_PARAMETER_LIST).spaces(0)
-                .beforeInside(RPAR, VALUE_PARAMETER_LIST).spaces(0)
-                .afterInside(LT, TYPE_PARAMETER_LIST).spaces(0)
-                .beforeInside(GT, TYPE_PARAMETER_LIST).spaces(0)
-                .afterInside(LPAR, VALUE_ARGUMENT_LIST).spaces(0)
-                .beforeInside(RPAR, VALUE_ARGUMENT_LIST).spaces(0)
-                .afterInside(LT, TYPE_ARGUMENT_LIST).spaces(0)
-                .beforeInside(GT, TYPE_ARGUMENT_LIST).spaces(0)
-
-                .betweenInside(FOR_KEYWORD, LPAR, FOR).spacing(1, 1, 0, false, 0)
-                .betweenInside(IF_KEYWORD, LPAR, IF).spacing(1, 1, 0, false, 0)
-                .betweenInside(WHILE_KEYWORD, LPAR, WHILE).spacing(1, 1, 0, false, 0)
-                .betweenInside(WHILE_KEYWORD, LPAR, DO_WHILE).spacing(1, 1, 0, false, 0)
-
-                .aroundInside(WHILE_KEYWORD, DO_WHILE).spaces(1)
-                .afterInside(DO_KEYWORD, DO_WHILE).spaces(1)
-
-                // TODO: Ask for better API
-                // Type of the declaration colon
-                .beforeInside(COLON, PROPERTY).spaceIf(jetSettings.SPACE_BEFORE_TYPE_COLON)
-                .afterInside(COLON, PROPERTY).spaceIf(jetSettings.SPACE_AFTER_TYPE_COLON)
-                .beforeInside(COLON, FUN).spaceIf(jetSettings.SPACE_BEFORE_TYPE_COLON)
-                .afterInside(COLON, FUN).spaceIf(jetSettings.SPACE_AFTER_TYPE_COLON)
-                .beforeInside(COLON, VALUE_PARAMETER).spaceIf(jetSettings.SPACE_BEFORE_TYPE_COLON)
-                .afterInside(COLON, VALUE_PARAMETER).spaceIf(jetSettings.SPACE_AFTER_TYPE_COLON)
-
-                // Extends or constraint colon
-                .beforeInside(COLON, TYPE_CONSTRAINT).spaceIf(jetSettings.SPACE_BEFORE_EXTEND_COLON)
-                .afterInside(COLON, TYPE_CONSTRAINT).spaceIf(jetSettings.SPACE_AFTER_EXTEND_COLON)
-                .beforeInside(COLON, CLASS).spaceIf(jetSettings.SPACE_BEFORE_EXTEND_COLON)
-                .afterInside(COLON, CLASS).spaceIf(jetSettings.SPACE_AFTER_EXTEND_COLON)
-                .beforeInside(COLON, TYPE_PARAMETER).spaceIf(jetSettings.SPACE_BEFORE_EXTEND_COLON)
-                .afterInside(COLON, TYPE_PARAMETER).spaceIf(jetSettings.SPACE_AFTER_EXTEND_COLON)
-
-                .between(VALUE_ARGUMENT_LIST, FUNCTION_LITERAL_EXPRESSION).spaces(1)
-                .beforeInside(ARROW, FUNCTION_LITERAL).spaceIf(jetSettings.SPACE_BEFORE_LAMBDA_ARROW)
-
-                //when
-                .aroundInside(ARROW, WHEN_ENTRY).spaceIf(jetSettings.SPACE_AROUND_WHEN_ARROW)
-                .beforeInside(LBRACE, WHEN).spacing(1, 1, 0, true, 0)          //omit blank lines before '{' in 'when' statement
-
-                .aroundInside(ARROW, FUNCTION_TYPE).spaceIf(jetSettings.SPACE_AROUND_FUNCTION_TYPE_ARROW)
-
-                .betweenInside(REFERENCE_EXPRESSION, FUNCTION_LITERAL_EXPRESSION, CALL_EXPRESSION).spaces(1)
-
-                .aroundInside(ELSE_KEYWORD, IF).spaces(1)
-                .betweenInside(RPAR, THEN, IF).spaces(1)
-
-                .between(RPAR, BODY).spaces(1)
-                ;
-    }
-
-=======
->>>>>>> d3570153
     @Override
     public TextRange getRangeAffectingIndent(PsiFile psiFile, int i, ASTNode astNode) {
         return null;
